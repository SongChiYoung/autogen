--- conflicted
+++ resolved
@@ -1,300 +1,238 @@
-﻿using System.Text;
-using Azure.Storage.Files.Shares;
-using Microsoft.Extensions.Logging;
-using Microsoft.Extensions.Options;
-using Octokit;
-using Octokit.Helpers;
-
-
-namespace Microsoft.AI.DevTeam;
-
-public class GithubService : IManageGithub
-{
-    private readonly GitHubClient _ghClient;
-    private readonly AzureOptions _azSettings;
-    private readonly ILogger<GithubService> _logger;
-    private readonly HttpClient _httpClient;
-
-    public GithubService(GitHubClient ghClient, IOptions<AzureOptions> azOptions, ILogger<GithubService> logger, HttpClient httpClient)
-    {
-        _ghClient = ghClient;
-        _azSettings = azOptions.Value;
-        _logger = logger;
-        _httpClient = httpClient;
-    }
-
-    public async Task CommitToBranch(string org, string repo, long parentNumber, long issueNumber, string rootDir, string branch)
-    {
-        try
-        {
-            var connectionString = $"DefaultEndpointsProtocol=https;AccountName={_azSettings.FilesAccountName};AccountKey={_azSettings.FilesAccountKey};EndpointSuffix=core.windows.net";
-
-<<<<<<< HEAD
-            var dirName = $"{request.Dir}/{request.Org}-{request.Repo}/{request.ParentNumber}/{request.Number}";
-=======
-            var dirName = $"{rootDir}/{org}-{repo}/{parentNumber}/{issueNumber}";
->>>>>>> 42aa7430
-            var share = new ShareClient(connectionString, _azSettings.FilesShareName);
-            var directory = share.GetDirectoryClient(dirName);
-
-            var remaining = new Queue<ShareDirectoryClient>();
-            remaining.Enqueue(directory);
-            while (remaining.Count > 0)
-            {
-                var dir = remaining.Dequeue();
-                await foreach (var item in dir.GetFilesAndDirectoriesAsync())
-                {
-                    if (!item.IsDirectory && item.Name != "run.sh") // we don't want the generated script in the PR
-                    {
-                        try
-                        {
-                            var file = dir.GetFileClient(item.Name);
-                            var filePath = file.Path.Replace($"{_azSettings.FilesShareName}/", "")
-                                                    .Replace($"{dirName}/", "");
-                            var fileStream = await file.OpenReadAsync();
-                            using (var reader = new StreamReader(fileStream, Encoding.UTF8))
-                            {
-                                var value = reader.ReadToEnd();
-
-                                await _ghClient.Repository.Content.CreateFile(
-<<<<<<< HEAD
-                                        request.Org, request.Repo, filePath,
-                                        new CreateFileRequest($"Commit message", value, request.Branch)); // TODO: add more meaningfull commit message
-=======
-                                        org, repo, filePath,
-                                        new CreateFileRequest($"Commit message", value, branch)); // TODO: add more meaningfull commit message
->>>>>>> 42aa7430
-                            }
-                        }
-                        catch (Exception ex)
-                        {
-                            _logger.LogError(ex, $"Error while uploading file {item.Name}");
-                        }
-                    }
-                    else if (item.IsDirectory)
-                    {
-                        remaining.Enqueue(dir.GetSubdirectoryClient(item.Name));
-                    }
-                }
-            }
-        }
-        catch (Exception ex)
-        {
-            _logger.LogError(ex, "Error committing to branch");
-        }
-    }
-
-    public async Task CreateBranch(string org, string repo, string branch)
-    {
-        try
-        {
-<<<<<<< HEAD
-            var ghRepo = await _ghClient.Repository.Get(request.Org, request.Repo);
-            await _ghClient.Git.Reference.CreateBranch(request.Org, request.Repo, request.Branch, ghRepo.DefaultBranch);
-=======
-            var ghRepo = await _ghClient.Repository.Get(org, repo);
-            await _ghClient.Git.Reference.CreateBranch(org, repo, branch, ghRepo.DefaultBranch);
->>>>>>> 42aa7430
-        }
-        catch (Exception ex)
-        {
-            _logger.LogError(ex, "Error creating branch");
-        }
-    }
-
-    public async Task<string> GetMainLanguage(string org, string repo)
-    {
-        try
-        {
-            var languages = await _ghClient.Repository.GetAllLanguages(org, repo);
-            var mainLanguage = languages.OrderByDescending(l => l.NumberOfBytes).First();
-            return mainLanguage.Name;
-        }
-        catch (Exception ex)
-        {
-            _logger.LogError(ex, "Error getting main language");
-            return default;
-        }
-    }
-
-    public async Task<int> CreateIssue(string org, string repo, string input, string function, long parentNumber)
-    {
-        try
-        {
-<<<<<<< HEAD
-            var newIssue = new NewIssue($"{request.Label} chain for #{request.ParentNumber}")
-            {
-                Body = request.Input,
-
-            };
-            newIssue.Labels.Add(request.Label);
-            var issue = await _ghClient.Issue.Create(request.Org, request.Repo, newIssue);
-            var commentBody = $" - [ ] #{issue.Number} - tracks {request.Label}";
-            var comment = await _ghClient.Issue.Comment.Create(request.Org, request.Repo, (int)request.ParentNumber, commentBody);
-            return new NewIssueResponse
-            {
-                IssueNumber = issue.Number,
-                CommentId = comment.Id
-            };
-=======
-            var newIssue = new NewIssue($"{function} chain for #{parentNumber}")
-            {
-                Body = input,
-            };
-            newIssue.Labels.Add(function);
-            newIssue.Labels.Add($"Parent.{parentNumber}");
-            var issue = await _ghClient.Issue.Create(org, repo, newIssue);
-            return issue.Number;
->>>>>>> 42aa7430
-        }
-        catch (Exception ex)
-        {
-            _logger.LogError(ex, "Error creating issue");
-            return default;
-        }
-    }
-
-    public async Task CreatePR(string org, string repo, long number, string branch)
-    {
-        try
-        {
-<<<<<<< HEAD
-            var ghRepo = await _ghClient.Repository.Get(request.Org, request.Repo);
-            await _ghClient.PullRequest.Create(request.Org, request.Repo, new NewPullRequest($"New app #{request.Number}", request.Branch, ghRepo.DefaultBranch));
-=======
-            var ghRepo = await _ghClient.Repository.Get(org, repo);
-            await _ghClient.PullRequest.Create(org, repo, new NewPullRequest($"New app #{number}", branch, ghRepo.DefaultBranch));
->>>>>>> 42aa7430
-        }
-        catch (Exception ex)
-        {
-            _logger.LogError(ex, "Error creating PR");
-        }
-<<<<<<< HEAD
-
-=======
->>>>>>> 42aa7430
-    }
-
-    public async Task MarkTaskComplete(string org, string repo, int commentId)
-    {
-        try
-        {
-<<<<<<< HEAD
-            var comment = await _ghClient.Issue.Comment.Get(request.Org, request.Repo, request.CommentId);
-            var updatedComment = comment.Body.Replace("[ ]", "[x]");
-            await _ghClient.Issue.Comment.Update(request.Org, request.Repo, request.CommentId, updatedComment);
-=======
-            var comment = await _ghClient.Issue.Comment.Get(org, repo, commentId);
-            var updatedComment = comment.Body.Replace("[ ]", "[x]");
-            await _ghClient.Issue.Comment.Update(org, repo, commentId, updatedComment);
->>>>>>> 42aa7430
-        }
-        catch (Exception ex)
-        {
-            _logger.LogError(ex, "Error marking task complete");
-        }
-<<<<<<< HEAD
-
-=======
->>>>>>> 42aa7430
-    }
-
-    public async Task PostComment(string org, string repo, long issueNumber, string comment)
-    {
-        try
-        {
-<<<<<<< HEAD
-            await _ghClient.Issue.Comment.Create(request.Org, request.Repo, request.Number, request.Content);
-=======
-            await _ghClient.Issue.Comment.Create(org, repo, (int)issueNumber, comment);
->>>>>>> 42aa7430
-        }
-        catch (Exception ex)
-        {
-            _logger.LogError(ex, "Error posting comment");
-        }
-<<<<<<< HEAD
-
-=======
->>>>>>> 42aa7430
-    }
-
-    public async Task<IEnumerable<FileResponse>> GetFiles(string org, string repo, string branch, Func<RepositoryContent, bool> filter)
-    {
-        try
-        {
-            var items = await _ghClient.Repository.Content.GetAllContentsByRef(org, repo, branch);
-            return await CollectFiles(org, repo, branch, items, filter);
-        }
-        catch (Exception ex)
-        {
-            _logger.LogError(ex, "Error getting files");
-            return Enumerable.Empty<FileResponse>();
-        }
-    }
-
-    private async Task<IEnumerable<FileResponse>> CollectFiles(string org, string repo, string branch, IReadOnlyList<RepositoryContent> items, Func<RepositoryContent, bool> filter)
-    {
-        try
-        {
-            var result = new List<FileResponse>();
-            foreach (var item in items)
-            {
-                if (item.Type == ContentType.File && filter(item))
-                {
-                    var content = await _httpClient.GetStringAsync(item.DownloadUrl);
-                    result.Add(new FileResponse
-                    {
-                        Name = item.Name,
-                        Content = content
-                    });
-                }
-                else if (item.Type == ContentType.Dir)
-                {
-                    var subItems = await _ghClient.Repository.Content.GetAllContentsByRef(org, repo, item.Path, branch);
-                    result.AddRange(await CollectFiles(org, repo, branch, subItems, filter));
-                }
-            }
-            return result;
-        }
-        catch (Exception ex)
-        {
-            _logger.LogError(ex, "Error collecting files");
-            return Enumerable.Empty<FileResponse>();
-        }
-    }
-}
-
-public class FileResponse
-{
-    public string Name { get; set; }
-    public string Content { get; set; }
-}
-
-public interface IManageGithub
-{
-    Task<int> CreateIssue(string org, string repo, string input, string function, long parentNumber);
-    Task MarkTaskComplete(string org, string repo, int commentId);
-
-    Task CreatePR(string org, string repo, long number, string branch);
-    Task CreateBranch(string org, string repo, string branch);
-    Task CommitToBranch(string org, string repo, long parentNumber, long issueNumber, string rootDir, string branch);
-
-<<<<<<< HEAD
-    Task PostComment(PostCommentRequest request);
-=======
-    Task PostComment(string org, string repo, long issueNumber, string comment);
->>>>>>> 42aa7430
-    Task<IEnumerable<FileResponse>> GetFiles(string org, string repo, string branch, Func<RepositoryContent, bool> filter);
-    Task<string> GetMainLanguage(string org, string repo);
-}
-
-[GenerateSerializer]
-public class NewIssueResponse
-{
-    [Id(0)]
-    public int IssueNumber { get; set; }
-    [Id(1)]
-    public int CommentId { get; set; }
-}
+﻿using System.Text;
+using Azure.Storage.Files.Shares;
+using Microsoft.Extensions.Logging;
+using Microsoft.Extensions.Options;
+using Octokit;
+using Octokit.Helpers;
+
+
+namespace Microsoft.AI.DevTeam;
+
+public class GithubService : IManageGithub
+{
+    private readonly GitHubClient _ghClient;
+    private readonly AzureOptions _azSettings;
+    private readonly ILogger<GithubService> _logger;
+    private readonly HttpClient _httpClient;
+
+    public GithubService(GitHubClient ghClient, IOptions<AzureOptions> azOptions, ILogger<GithubService> logger, HttpClient httpClient)
+    {
+        _ghClient = ghClient;
+        _azSettings = azOptions.Value;
+        _logger = logger;
+        _httpClient = httpClient;
+    }
+
+    public async Task CommitToBranch(string org, string repo, long parentNumber, long issueNumber, string rootDir, string branch)
+    {
+        try
+        {
+            var connectionString = $"DefaultEndpointsProtocol=https;AccountName={_azSettings.FilesAccountName};AccountKey={_azSettings.FilesAccountKey};EndpointSuffix=core.windows.net";
+
+            var dirName = $"{rootDir}/{org}-{repo}/{parentNumber}/{issueNumber}";
+            var share = new ShareClient(connectionString, _azSettings.FilesShareName);
+            var directory = share.GetDirectoryClient(dirName);
+
+            var remaining = new Queue<ShareDirectoryClient>();
+            remaining.Enqueue(directory);
+            while (remaining.Count > 0)
+            {
+                var dir = remaining.Dequeue();
+                await foreach (var item in dir.GetFilesAndDirectoriesAsync())
+                {
+                    if (!item.IsDirectory && item.Name != "run.sh") // we don't want the generated script in the PR
+                    {
+                        try
+                        {
+                            var file = dir.GetFileClient(item.Name);
+                            var filePath = file.Path.Replace($"{_azSettings.FilesShareName}/", "")
+                                                    .Replace($"{dirName}/", "");
+                            var fileStream = await file.OpenReadAsync();
+                            using (var reader = new StreamReader(fileStream, Encoding.UTF8))
+                            {
+                                var value = reader.ReadToEnd();
+
+                                await _ghClient.Repository.Content.CreateFile(
+                                        org, repo, filePath,
+                                        new CreateFileRequest($"Commit message", value, branch)); // TODO: add more meaningfull commit message
+                            }
+                        }
+                        catch (Exception ex)
+                        {
+                            _logger.LogError(ex, $"Error while uploading file {item.Name}");
+                        }
+                    }
+                    else if (item.IsDirectory)
+                    {
+                        remaining.Enqueue(dir.GetSubdirectoryClient(item.Name));
+                    }
+                }
+            }
+        }
+        catch (Exception ex)
+        {
+            _logger.LogError(ex, "Error committing to branch");
+        }
+    }
+
+    public async Task CreateBranch(string org, string repo, string branch)
+    {
+        try
+        {
+            var ghRepo = await _ghClient.Repository.Get(org, repo);
+            await _ghClient.Git.Reference.CreateBranch(org, repo, branch, ghRepo.DefaultBranch);
+        }
+        catch (Exception ex)
+        {
+            _logger.LogError(ex, "Error creating branch");
+        }
+    }
+
+    public async Task<string> GetMainLanguage(string org, string repo)
+    {
+        try
+        {
+            var languages = await _ghClient.Repository.GetAllLanguages(org, repo);
+            var mainLanguage = languages.OrderByDescending(l => l.NumberOfBytes).First();
+            return mainLanguage.Name;
+        }
+        catch (Exception ex)
+        {
+            _logger.LogError(ex, "Error getting main language");
+            return default;
+        }
+    }
+
+    public async Task<int> CreateIssue(string org, string repo, string input, string function, long parentNumber)
+    {
+        try
+        {
+            var newIssue = new NewIssue($"{function} chain for #{parentNumber}")
+            {
+                Body = input,
+            };
+            newIssue.Labels.Add(function);
+            newIssue.Labels.Add($"Parent.{parentNumber}");
+            var issue = await _ghClient.Issue.Create(org, repo, newIssue);
+            return issue.Number;
+        }
+        catch (Exception ex)
+        {
+            _logger.LogError(ex, "Error creating issue");
+            return default;
+        }
+    }
+
+    public async Task CreatePR(string org, string repo, long number, string branch)
+    {
+        try
+        {
+            var ghRepo = await _ghClient.Repository.Get(org, repo);
+            await _ghClient.PullRequest.Create(org, repo, new NewPullRequest($"New app #{number}", branch, ghRepo.DefaultBranch));
+        }
+        catch (Exception ex)
+        {
+            _logger.LogError(ex, "Error creating PR");
+        }
+    }
+
+    public async Task MarkTaskComplete(string org, string repo, int commentId)
+    {
+        try
+        {
+            var comment = await _ghClient.Issue.Comment.Get(org, repo, commentId);
+            var updatedComment = comment.Body.Replace("[ ]", "[x]");
+            await _ghClient.Issue.Comment.Update(org, repo, commentId, updatedComment);
+        }
+        catch (Exception ex)
+        {
+            _logger.LogError(ex, "Error marking task complete");
+        }
+    }
+
+    public async Task PostComment(string org, string repo, long issueNumber, string comment)
+    {
+        try
+        {
+            await _ghClient.Issue.Comment.Create(org, repo, (int)issueNumber, comment);
+        }
+        catch (Exception ex)
+        {
+            _logger.LogError(ex, "Error posting comment");
+        }
+    }
+
+    public async Task<IEnumerable<FileResponse>> GetFiles(string org, string repo, string branch, Func<RepositoryContent, bool> filter)
+    {
+        try
+        {
+            var items = await _ghClient.Repository.Content.GetAllContentsByRef(org, repo, branch);
+            return await CollectFiles(org, repo, branch, items, filter);
+        }
+        catch (Exception ex)
+        {
+            _logger.LogError(ex, "Error getting files");
+            return Enumerable.Empty<FileResponse>();
+        }
+    }
+
+    private async Task<IEnumerable<FileResponse>> CollectFiles(string org, string repo, string branch, IReadOnlyList<RepositoryContent> items, Func<RepositoryContent, bool> filter)
+    {
+        try
+        {
+            var result = new List<FileResponse>();
+            foreach (var item in items)
+            {
+                if (item.Type == ContentType.File && filter(item))
+                {
+                    var content = await _httpClient.GetStringAsync(item.DownloadUrl);
+                    result.Add(new FileResponse
+                    {
+                        Name = item.Name,
+                        Content = content
+                    });
+                }
+                else if (item.Type == ContentType.Dir)
+                {
+                    var subItems = await _ghClient.Repository.Content.GetAllContentsByRef(org, repo, item.Path, branch);
+                    result.AddRange(await CollectFiles(org, repo, branch, subItems, filter));
+                }
+            }
+            return result;
+        }
+        catch (Exception ex)
+        {
+            _logger.LogError(ex, "Error collecting files");
+            return Enumerable.Empty<FileResponse>();
+        }
+    }
+}
+
+public class FileResponse
+{
+    public string Name { get; set; }
+    public string Content { get; set; }
+}
+
+public interface IManageGithub
+{
+    Task<int> CreateIssue(string org, string repo, string input, string function, long parentNumber);
+    Task MarkTaskComplete(string org, string repo, int commentId);
+
+    Task CreatePR(string org, string repo, long number, string branch);
+    Task CreateBranch(string org, string repo, string branch);
+    Task CommitToBranch(string org, string repo, long parentNumber, long issueNumber, string rootDir, string branch);
+
+    Task PostComment(string org, string repo, long issueNumber, string comment);
+    Task<IEnumerable<FileResponse>> GetFiles(string org, string repo, string branch, Func<RepositoryContent, bool> filter);
+    Task<string> GetMainLanguage(string org, string repo);
+}
+
+[GenerateSerializer]
+public class NewIssueResponse
+{
+    [Id(0)]
+    public int IssueNumber { get; set; }
+    [Id(1)]
+    public int CommentId { get; set; }
+}