--- conflicted
+++ resolved
@@ -410,12 +410,9 @@
         self._message_types[UserInputRequestedEvent.__name__] = UserInputRequestedEvent
         self._message_types[ModelClientStreamingChunkEvent.__name__] = ModelClientStreamingChunkEvent
         self._message_types[ThoughtEvent.__name__] = ThoughtEvent
-<<<<<<< HEAD
         self._message_types[SelectSpeakerEvent.__name__] = SelectSpeakerEvent
-=======
         self._message_types[CodeGenerationEvent.__name__] = CodeGenerationEvent
         self._message_types[CodeExecutionEvent.__name__] = CodeExecutionEvent
->>>>>>> 7e8472f9
 
     def is_registered(self, message_type: type[BaseAgentEvent | BaseChatMessage]) -> bool:
         """Check if a message type is registered with the factory."""
@@ -469,12 +466,9 @@
     | UserInputRequestedEvent
     | ModelClientStreamingChunkEvent
     | ThoughtEvent
-<<<<<<< HEAD
-    | SelectSpeakerEvent,
-=======
+    | SelectSpeakerEvent
     | CodeGenerationEvent
     | CodeExecutionEvent,
->>>>>>> 7e8472f9
     Field(discriminator="type"),
 ]
 """The union type of all built-in concrete subclasses of :class:`BaseAgentEvent`."""
