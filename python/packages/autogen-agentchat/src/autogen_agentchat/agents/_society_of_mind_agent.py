from typing import Any, AsyncGenerator, List, Mapping, Sequence

from autogen_core import CancellationToken, Component, ComponentModel
from autogen_core.models import ChatCompletionClient, LLMMessage, SystemMessage
from pydantic import BaseModel
from typing_extensions import Self

from autogen_agentchat.base import Response
from autogen_agentchat.state import SocietyOfMindAgentState

from ..base import TaskResult, Team
from ..messages import (
    BaseAgentEvent,
    BaseChatMessage,
    ModelClientStreamingChunkEvent,
    TextMessage,
)
from ._base_chat_agent import BaseChatAgent


class SocietyOfMindAgentConfig(BaseModel):
    """The declarative configuration for a SocietyOfMindAgent."""

    name: str
    team: ComponentModel
    model_client: ComponentModel
    description: str | None = None
    instruction: str | None = None
    response_prompt: str | None = None


class SocietyOfMindAgent(BaseChatAgent, Component[SocietyOfMindAgentConfig]):
    """An agent that uses an inner team of agents to generate responses.

    Each time the agent's :meth:`on_messages` or :meth:`on_messages_stream`
    method is called, it runs the inner team of agents and then uses the
    model client to generate a response based on the inner team's messages.
    Once the response is generated, the agent resets the inner team by
    calling :meth:`Team.reset`.

    Args:
        name (str): The name of the agent.
        team (Team): The team of agents to use.
        model_client (ChatCompletionClient): The model client to use for preparing responses.
        description (str, optional): The description of the agent.
        instruction (str, optional): The instruction to use when generating a response using the inner team's messages.
            Defaults to :attr:`DEFAULT_INSTRUCTION`. It assumes the role of 'system'.
        response_prompt (str, optional): The response prompt to use when generating a response using the inner team's messages.
            Defaults to :attr:`DEFAULT_RESPONSE_PROMPT`. It assumes the role of 'system'.


    Example:

    .. code-block:: python

        import asyncio
        from autogen_agentchat.ui import Console
        from autogen_agentchat.agents import AssistantAgent, SocietyOfMindAgent
        from autogen_ext.models.openai import OpenAIChatCompletionClient
        from autogen_agentchat.teams import RoundRobinGroupChat
        from autogen_agentchat.conditions import TextMentionTermination


        async def main() -> None:
            model_client = OpenAIChatCompletionClient(model="gpt-4o")

            agent1 = AssistantAgent("assistant1", model_client=model_client, system_message="You are a writer, write well.")
            agent2 = AssistantAgent(
                "assistant2",
                model_client=model_client,
                system_message="You are an editor, provide critical feedback. Respond with 'APPROVE' if the text addresses all feedbacks.",
            )
            inner_termination = TextMentionTermination("APPROVE")
            inner_team = RoundRobinGroupChat([agent1, agent2], termination_condition=inner_termination)

            society_of_mind_agent = SocietyOfMindAgent("society_of_mind", team=inner_team, model_client=model_client)

            agent3 = AssistantAgent(
                "assistant3", model_client=model_client, system_message="Translate the text to Spanish."
            )
            team = RoundRobinGroupChat([society_of_mind_agent, agent3], max_turns=2)

            stream = team.run_stream(task="Write a short story with a surprising ending.")
            await Console(stream)


        asyncio.run(main())
    """

    component_config_schema = SocietyOfMindAgentConfig
    component_provider_override = "autogen_agentchat.agents.SocietyOfMindAgent"

    DEFAULT_INSTRUCTION = "Earlier you were asked to fulfill a request. You and your team worked diligently to address that request. Here is a transcript of that conversation:"
    """str: The default instruction to use when generating a response using the
    inner team's messages. The instruction will be prepended to the inner team's
    messages when generating a response using the model. It assumes the role of
    'system'."""

    DEFAULT_RESPONSE_PROMPT = (
        "Output a standalone response to the original request, without mentioning any of the intermediate discussion."
    )
    """str: The default response prompt to use when generating a response using
    the inner team's messages. It assumes the role of 'system'."""

    DEFAULT_DESCRIPTION = "An agent that uses an inner team of agents to generate responses."
    """str: The default description for a SocietyOfMindAgent."""

    def __init__(
        self,
        name: str,
        team: Team,
        model_client: ChatCompletionClient,
        *,
        description: str = DEFAULT_DESCRIPTION,
        instruction: str = DEFAULT_INSTRUCTION,
        response_prompt: str = DEFAULT_RESPONSE_PROMPT,
    ) -> None:
        super().__init__(name=name, description=description)
        self._team = team
        self._model_client = model_client
        self._instruction = instruction
        self._response_prompt = response_prompt

    @property
    def produced_message_types(self) -> Sequence[type[BaseChatMessage]]:
        return (TextMessage,)

    async def on_messages(self, messages: Sequence[BaseChatMessage], cancellation_token: CancellationToken) -> Response:
        # Call the stream method and collect the messages.
        response: Response | None = None
        async for msg in self.on_messages_stream(messages, cancellation_token):
            if isinstance(msg, Response):
                response = msg
        assert response is not None
        return response

    async def on_messages_stream(
        self, messages: Sequence[BaseChatMessage], cancellation_token: CancellationToken
    ) -> AsyncGenerator[BaseAgentEvent | BaseChatMessage | Response, None]:
        # Prepare the task for the team of agents.
        task = list(messages)

        # Run the team of agents.
        result: TaskResult | None = None
        inner_messages: List[BaseAgentEvent | BaseChatMessage] = []
        count = 0

        # Set asdf DEBUG

        async for inner_msg in self._team.run_stream(task=task, cancellation_token=cancellation_token):
            if isinstance(inner_msg, TaskResult):
                result = inner_msg
            else:
                count += 1
                if count <= len(task):
                    # Skip the task messages.
                    continue
                yield inner_msg
                if isinstance(inner_msg, ModelClientStreamingChunkEvent):
                    # Skip the model client streaming chunk events.
                    continue
                inner_messages.append(inner_msg)
        assert result is not None

        if len(inner_messages) == 0:
            yield Response(
                chat_message=TextMessage(source=self.name, content="No response."), inner_messages=[]
                # Response's inner_messages should be empty. Cause that mean is response to outer world.
            )
        else:
            # Generate a response using the model client.
            llm_messages: List[LLMMessage] = [SystemMessage(content=self._instruction)]
<<<<<<< HEAD
            for message in inner_messages:
                if isinstance(message, ChatMessage):
=======
            for message in messages:
                if isinstance(message, BaseChatMessage):
>>>>>>> fbdd89b4
                    llm_messages.append(message.to_model_message())
            llm_messages.append(SystemMessage(content=self._response_prompt))
            completion = await self._model_client.create(messages=llm_messages, cancellation_token=cancellation_token)
            assert isinstance(completion.content, str)
            yield Response(
                chat_message=TextMessage(source=self.name, content=completion.content, models_usage=completion.usage),
                inner_messages=[],
                # Response's inner_messages should be empty. Cause that mean is response to outer world.
            )

        # Reset the team.
        await self._team.reset()

    async def on_reset(self, cancellation_token: CancellationToken) -> None:
        await self._team.reset()
        # Question : Why do not clear model context???
        # Answer : Call model_client directly.

    async def save_state(self) -> Mapping[str, Any]:
        team_state = await self._team.save_state()
        state = SocietyOfMindAgentState(inner_team_state=team_state)
        return state.model_dump()

    async def load_state(self, state: Mapping[str, Any]) -> None:
        society_of_mind_state = SocietyOfMindAgentState.model_validate(state)
        await self._team.load_state(society_of_mind_state.inner_team_state)

    def _to_config(self) -> SocietyOfMindAgentConfig:
        return SocietyOfMindAgentConfig(
            name=self.name,
            team=self._team.dump_component(),
            model_client=self._model_client.dump_component(),
            description=self.description,
            instruction=self._instruction,
            response_prompt=self._response_prompt,
        )

    @classmethod
    def _from_config(cls, config: SocietyOfMindAgentConfig) -> Self:
        model_client = ChatCompletionClient.load_component(config.model_client)
        team = Team.load_component(config.team)
        return cls(
            name=config.name,
            team=team,
            model_client=model_client,
            description=config.description or cls.DEFAULT_DESCRIPTION,
            instruction=config.instruction or cls.DEFAULT_INSTRUCTION,
            response_prompt=config.response_prompt or cls.DEFAULT_RESPONSE_PROMPT,
        )<|MERGE_RESOLUTION|>--- conflicted
+++ resolved
@@ -170,13 +170,8 @@
         else:
             # Generate a response using the model client.
             llm_messages: List[LLMMessage] = [SystemMessage(content=self._instruction)]
-<<<<<<< HEAD
-            for message in inner_messages:
-                if isinstance(message, ChatMessage):
-=======
             for message in messages:
                 if isinstance(message, BaseChatMessage):
->>>>>>> fbdd89b4
                     llm_messages.append(message.to_model_message())
             llm_messages.append(SystemMessage(content=self._response_prompt))
             completion = await self._model_client.create(messages=llm_messages, cancellation_token=cancellation_token)
