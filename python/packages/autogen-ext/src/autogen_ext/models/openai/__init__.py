<<<<<<< HEAD
from . import _message_transform
from ._openai_client import AzureOpenAIChatCompletionClient, BaseOpenAIChatCompletionClient, OpenAIChatCompletionClient
=======
from ._openai_client import (
    AzureOpenAIChatCompletionClient,
    BaseOpenAIChatCompletionClient,
    OpenAIChatCompletionClient,
    AZURE_OPENAI_USER_AGENT,
)
>>>>>>> b5ff7ee3
from .config import (
    AzureOpenAIClientConfigurationConfigModel,
    BaseOpenAIClientConfigurationConfigModel,
    CreateArgumentsConfigModel,
    OpenAIClientConfigurationConfigModel,
)

__all__ = [
    "OpenAIChatCompletionClient",
    "AzureOpenAIChatCompletionClient",
    "BaseOpenAIChatCompletionClient",
    "AzureOpenAIClientConfigurationConfigModel",
    "OpenAIClientConfigurationConfigModel",
    "BaseOpenAIClientConfigurationConfigModel",
    "CreateArgumentsConfigModel",
<<<<<<< HEAD
    "_message_transform",
=======
    "AZURE_OPENAI_USER_AGENT",
>>>>>>> b5ff7ee3
]<|MERGE_RESOLUTION|>--- conflicted
+++ resolved
@@ -1,14 +1,11 @@
-<<<<<<< HEAD
+
 from . import _message_transform
-from ._openai_client import AzureOpenAIChatCompletionClient, BaseOpenAIChatCompletionClient, OpenAIChatCompletionClient
-=======
 from ._openai_client import (
     AzureOpenAIChatCompletionClient,
     BaseOpenAIChatCompletionClient,
     OpenAIChatCompletionClient,
     AZURE_OPENAI_USER_AGENT,
 )
->>>>>>> b5ff7ee3
 from .config import (
     AzureOpenAIClientConfigurationConfigModel,
     BaseOpenAIClientConfigurationConfigModel,
@@ -24,9 +21,6 @@
     "OpenAIClientConfigurationConfigModel",
     "BaseOpenAIClientConfigurationConfigModel",
     "CreateArgumentsConfigModel",
-<<<<<<< HEAD
+    "AZURE_OPENAI_USER_AGENT",
     "_message_transform",
-=======
-    "AZURE_OPENAI_USER_AGENT",
->>>>>>> b5ff7ee3
 ]